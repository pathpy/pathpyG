from __future__ import annotations

import torch
from torch.nn import Linear, ModuleList, Module
import torch.nn.functional as F
from torch_geometric.nn import MessagePassing, GCNConv

<<<<<<< HEAD
from pathpyG.core.graph import Graph
from pathpyG.core.multi_order_model import MultiOrderModel
=======
>>>>>>> 8e906f8f

class BipartiteGraphOperator(MessagePassing):
    def __init__(self, in_ch, out_ch):
        super(BipartiteGraphOperator, self).__init__("add")
        self.lin1 = Linear(in_ch, out_ch)
        self.lin2 = Linear(in_ch, out_ch)

    def forward(self, x, bipartite_index, N, M):
        x = (self.lin1(x[0]), self.lin2(x[1]))
        return self.propagate(bipartite_index, size=(N, M), x=x)

    def message(self, x_i, x_j):
        return x_i + x_j


class DBGNN(Module):
    """Implementation of time-aware graph neural network DBGNN ([Reference paper](https://openreview.net/pdf?id=Dbkqs1EhTr)).

    Args:
        num_classes: number of classes
        num_features: number of features for first order and higher order nodes, e.g. [first_order_num_features, second_order_num_features]
        hidden_dims: number of hidden dimensions per each layer in the first/higher order network
        p_dropout: drop-out probability
    """

    def __init__(self, num_classes: int, num_features: list[int], hidden_dims: list[int], p_dropout: float = 0.0):
        super().__init__()

        self.num_features = num_features
        self.num_classes = num_classes
        self.hidden_dims = hidden_dims
        self.p_dropout = p_dropout

        # higher-order layers
        self.higher_order_layers = ModuleList()
        self.higher_order_layers.append(GCNConv(self.num_features[1], self.hidden_dims[0]))

        # first-order layers
        self.first_order_layers = ModuleList()
        self.first_order_layers.append(GCNConv(self.num_features[0], self.hidden_dims[0]))

        for dim in range(1, len(self.hidden_dims) - 1):
            # higher-order layers
            self.higher_order_layers.append(GCNConv(self.hidden_dims[dim - 1], self.hidden_dims[dim]))
            # first-order layers
            self.first_order_layers.append(GCNConv(self.hidden_dims[dim - 1], self.hidden_dims[dim]))

        self.bipartite_layer = BipartiteGraphOperator(self.hidden_dims[-2], self.hidden_dims[-1])

        # Linear layer
        self.lin = torch.nn.Linear(self.hidden_dims[-1], num_classes)

    def forward(self, data):

        x = data.x
        x_h = data.x_h

        # First-order convolutions
        for layer in self.first_order_layers:
            x = F.dropout(x, p=self.p_dropout, training=self.training)
            x = F.elu(layer(x, data.edge_index, data.edge_weights))
        x = F.dropout(x, p=self.p_dropout, training=self.training)

        # Second-order convolutions
        for layer in self.higher_order_layers:
            x_h = F.dropout(x_h, p=self.p_dropout, training=self.training)
            x_h = F.elu(layer(x_h, data.edge_index_higher_order, data.edge_weights_higher_order))
        x_h = F.dropout(x_h, p=self.p_dropout, training=self.training)

        # Bipartite message passing
        x = torch.nn.functional.elu(
            self.bipartite_layer((x_h, x), data.bipartite_edge_index, N=data.num_ho_nodes, M=data.num_nodes)
        )
        x = F.dropout(x, p=self.p_dropout, training=self.training)

        # Linear layer
        x = self.lin(x)

        return x<|MERGE_RESOLUTION|>--- conflicted
+++ resolved
@@ -5,11 +5,6 @@
 import torch.nn.functional as F
 from torch_geometric.nn import MessagePassing, GCNConv
 
-<<<<<<< HEAD
-from pathpyG.core.graph import Graph
-from pathpyG.core.multi_order_model import MultiOrderModel
-=======
->>>>>>> 8e906f8f
 
 class BipartiteGraphOperator(MessagePassing):
     def __init__(self, in_ch, out_ch):
