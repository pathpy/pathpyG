--- conflicted
+++ resolved
@@ -3,7 +3,6 @@
 
 from collections import Counter
 
-from numpy import array, number
 import pandas as pd
 import torch
 import numpy as np
@@ -154,12 +153,6 @@
 
     # assign node property tensors
     for attr in df.columns:
-<<<<<<< HEAD
-        if attr.startswith('node_'):
-            g.data[attr] = df[attr].values[node_idx]
-            if g.data[attr].dtype == number:
-                g.data[attr] = torch.tensor(g.data[attr], device=g.data.edge_index.device)
-=======
 
         # skip node column
         if attr == 'v' or attr == 'index':
@@ -172,16 +165,15 @@
         
         # eval values for array-valued attributes
         try:
-            from numpy import array
             values = np.array([eval(x) for x in df[attr].values])
-            g.data[prefix+attr] = torch.from_numpy(values[node_idx])
+            g.data[prefix+attr] = torch.from_numpy(values[node_idx]).to(device=g.data.edge_index.device)
             continue            
         except:
             pass
 
         # try to directly construct tensor for scalar values
         try:
-            g.data[prefix+attr] = torch.from_numpy(df[attr].values[node_idx])
+            g.data[prefix+attr] = torch.from_numpy(df[attr].values[node_idx]).to(device=g.data.edge_index.device)
             continue
         except:
             pass
@@ -192,7 +184,6 @@
         except:
             t = df[attr].dtype
             print(f'Could not assign node attribute {attr} of type {t}')
->>>>>>> 1e0548cb
 
 
 def add_edge_attributes(df: pd.DataFrame, g: Graph) -> None:
@@ -226,12 +217,6 @@
         x = torch.where((g.data.edge_index[0,:]==src[i]) & (g.data.edge_index[1,:]==tgt[i]))[0].item()
         edge_idx.append(x)
     for attr in df.columns:
-<<<<<<< HEAD
-        if attr.startswith('edge_'):
-            g.data[attr] = df[attr].values[edge_idx]
-            if g.data[attr].dtype == number:
-                g.data[attr] = torch.tensor(g.data[attr], device=g.data.edge_index.device)
-=======
         if attr != 'v' and attr != 'w':
             prefix = ''
             if not attr.startswith('edge_'):
@@ -239,16 +224,15 @@
 
             # eval values for array-valued attributes
             try:
-                from numpy import array
                 values = np.array([eval(x) for x in df[attr].values])
-                g.data[prefix+attr] = torch.from_numpy(values[edge_idx])
+                g.data[prefix+attr] = torch.from_numpy(values[edge_idx]).to(device=g.data.edge_index.device)
                 continue
             except:
                 pass
 
             # try to directly construct tensor for scalar values
             try:
-                g.data[prefix+attr] = torch.from_numpy(df[attr].values[edge_idx])
+                g.data[prefix+attr] = torch.from_numpy(df[attr].values[edge_idx]).to(device=g.data.edge_index.device)
                 continue
             except:
                 pass
@@ -261,7 +245,6 @@
                 print(f'Could not assign edge attribute {attr} of type {t}')
 
             # g.data[prefix+attr] = df[attr].values[edge_idx]
->>>>>>> 1e0548cb
 
 
 def df_to_temporal_graph(df: pd.DataFrame,
