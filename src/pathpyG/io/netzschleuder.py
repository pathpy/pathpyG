from __future__ import annotations
from typing import TYPE_CHECKING, Any, List, Optional, Tuple, Union

import json
from urllib import request
from urllib.error import HTTPError
import tempfile
import zipfile
from io import BytesIO

import pandas as pd

from pathpyG.core.graph import Graph
from pathpyG.io.pandas import df_to_graph, df_to_temporal_graph
from pathpyG.io.graphtool import parse_graphtool_format
from pathpyG.io.pandas import add_node_attributes


<<<<<<< HEAD
# TODO: Update documentation! Some of the classes mentioned below do not exist anymore.
def _parse_property_value(data: bytes, ptr: int, type_index: int, endianness: str) -> Tuple[Optional[Any], int]:
    """
    Parse a property value as well as the number of processed bytes.

    Args:
        data: byte array containing the data to be decoded
        ptr: index of the first byte to be parsed
        type_index: integer representing the type of the property value to be parsed
        endianness: string representation of endianness, where `>` represents Big Endian
        and `<` represents Little Endian

    Returns:
        Tuple $(v, n)$ consisting of the property value $v$ and the number of bytes $n$ processed
    """
    if type_index == 0:
        return (bool(data[ptr]), 1)
    elif type_index == 1:
        return (struct.unpack(endianness + 'h', data[ptr:ptr+2])[0], 2)
    elif type_index == 2:
        return (struct.unpack(endianness + 'i', data[ptr:ptr+4])[0], 4)
    elif type_index == 3:
        return (struct.unpack(endianness + 'q', data[ptr:ptr+8])[0], 8)
    elif type_index == 4:
        return (struct.unpack(endianness + 'd', data[ptr:ptr+8])[0], 8)
    elif type_index == 5:
        print('pathpy does not support properties with type long double. Properties have been dropped.')
        return (None, 16)
    elif type_index == 6:
        str_len = struct.unpack(endianness + 'Q', data[ptr:ptr+8])[0]
        str = data[ptr+8:ptr+8+str_len].decode('utf-8')
        return (str, 8 + str_len)
    elif type_index == 7:
        num_values = struct.unpack(endianness + 'Q', data[ptr:ptr+8])[0]
        offset = 8
        vals = []
        for i in range(num_values):
            vals.append(bool(data[ptr+offset:ptr+offset+1]))
            offset += 1
        return (array(vals), 8 + num_values)
    elif type_index == 8:
        num_values = struct.unpack(endianness + 'Q', data[ptr:ptr+8])[0]
        offset = 8
        vals = []
        for i in range(num_values):
            vals.append(struct.unpack(endianness + 'h', data[ptr+offset:ptr+offset+2])[0])
            offset += 4
        return (array(vals), 8 + 2*num_values)
    elif type_index == 9:
        num_values = struct.unpack(endianness + 'Q', data[ptr:ptr+8])[0]
        offset = 8
        vals = []
        for i in range(num_values):
            vals.append(struct.unpack(endianness + 'i', data[ptr+offset:ptr+offset+4])[0])
            offset += 4
        return (array(vals), 8 + 4*num_values)
    elif type_index == 10:
        num_values = struct.unpack(endianness + 'Q', data[ptr:ptr+8])[0]
        offset = 8
        vals = []
        for i in range(num_values):
            vals.append(struct.unpack(endianness + 'Q', data[ptr+offset:ptr+offset+8])[0])
            offset += 8
        return (None, 8 + 8*num_values)
    elif type_index == 11:
        num_values = struct.unpack(endianness + 'Q', data[ptr:ptr+8])[0]
        offset = 8
        vals = []
        for i in range(num_values):
            vals.append(struct.unpack(endianness + 'd', data[ptr+offset:ptr+offset+8])[0])
            offset += 8
        return (array(vals), 8 + 8*num_values)
    elif type_index == 12:
        val_len = struct.unpack(endianness + 'Q', data[ptr:ptr+8])[0]
        print('pathpyG does not support properties with type vector<long double>. Properties have been dropped.')
        return (None, 8 + 16*val_len)
    elif type_index == 13:
        num_strings = struct.unpack(endianness + 'Q', data[ptr:ptr+8])[0]
        offset = 8
        strs = []
        for i in range(num_strings):
            str_len = struct.unpack(endianness + 'Q', data[ptr+offset:ptr+offset+8])[0]
            offset += 8
            strs.append(data[ptr+offset:ptr+offset+str_len].decode('utf-8'))
            offset += str_len

        return (strs, offset)
    elif type_index == 14:
        val_len = struct.unpack(endianness + 'Q', data[ptr:ptr+8])[0]
        return (pickle.loads(data[ptr+8:ptr+8+val_len]), 8 + val_len)
    else:
        msg = 'Unknown type index {0} while parsing graphtool file'.format(type_index)
        print(msg)
        raise Exception(msg)


def parse_graphtool_format(data: bytes, id_node_attr=None, device: Optional[Union[int, str]] = None) -> Graph:
    """
    Decodes data in graphtool binary format and returns a [`Graph`][pathpyG.Graph]. For a documentation of
    hte graphtool binary format, see see doc at https://graph-tool.skewed.de/static/doc/gt_format.html

    Args:
        data: Array of bys to be decoded
        ignore_temporal: If False, this function will return a static or temporal network depending
            on whether edges contain a time attribute. If True, pathpy will not interpret
            time attributes and thus always return a static network.

    Returns:
        Network or TemporalNetwork: a static or temporal network object
    """

    # check magic bytes
    if data[0:6] != b'\xe2\x9b\xbe\x20\x67\x74':
        print('Invalid graphtool file. Wrong magic bytes.')
        raise Exception('Invalid graphtool file. Wrong magic bytes.')
    ptr = 6

    # read graphtool version byte
    graphtool_version = int(data[ptr])
    ptr += 1

    # read endianness
    if bool(data[ptr]):
        graphtool_endianness = '>'
    else:
        graphtool_endianness = '<'
    ptr += 1

    # read length of comment
    str_len = struct.unpack(graphtool_endianness + 'Q', data[ptr:ptr+8])[0]
    ptr += 8

    # read string comment
    comment = data[ptr:ptr+str_len].decode('ascii')
    ptr += str_len

    # read network directedness
    directed = bool(data[ptr])
    ptr += 1

    # read number of nodes
    n_nodes = struct.unpack(graphtool_endianness + 'Q', data[ptr:ptr+8])[0]
    ptr += 8

    # create pandas dataframe
    network_dict = {}
    # n = Network(directed = directed, multiedges=True)

    # determine binary representation of neighbour lists
    if n_nodes<2**8:
        fmt = 'B'
        d = 1
    elif n_nodes<2**16:
        fmt = 'H'
        d = 2
    elif n_nodes<2**32:
        fmt = 'I'
        d = 4
    else:
        fmt = 'Q'
        d = 8

    sources = []
    targets = []
    # parse lists of out-neighbors for all n nodes
    n_edges = 0
    for v in range(n_nodes):
        # read number of neighbors
        num_neighbors = struct.unpack(graphtool_endianness + 'Q', data[ptr:ptr+8])[0]
        ptr += 8

        # add edges to record
        for j in range(num_neighbors):
            w = struct.unpack(graphtool_endianness + fmt, data[ptr:ptr+d])[0]
            ptr += d
            sources.append(v)
            targets.append(w)
            n_edges += 1

    # collect attributes from property maps
    graph_attr = dict()
    node_attr = dict()
    edge_attr = dict()

    # parse property maps
    property_maps = struct.unpack(graphtool_endianness + 'Q', data[ptr:ptr+8])[0]
    ptr += 8

    for i in range(property_maps):
        key_type = struct.unpack(graphtool_endianness + 'B', data[ptr:ptr+1])[0]
        ptr += 1

        property_len  = struct.unpack(graphtool_endianness + 'Q', data[ptr:ptr+8])[0]
        ptr += 8

        property_name = data[ptr:ptr+property_len].decode('ascii')
        ptr += property_len

        property_type = struct.unpack(graphtool_endianness + 'B', data[ptr:ptr+1])[0]
        ptr += 1

        if key_type == 0: # graph-level property
            res = _parse_property_value(data, ptr, property_type, graphtool_endianness)
            graph_attr[property_name] = res[0]
            ptr += res[1]
        elif key_type == 1: # node-level property
            if property_name not in node_attr:
                node_attr[property_name] = []
            for v in range(n_nodes):
                res = _parse_property_value(data, ptr, property_type, graphtool_endianness)
                node_attr[property_name].append([res[0]])
                ptr += res[1]
        elif key_type == 2: # edge-level property
            if property_name not in edge_attr:
                edge_attr[property_name] = []
            for e in range(n_edges):
                res = _parse_property_value(data, ptr, property_type, graphtool_endianness)
                edge_attr[property_name].append(res[0])
                ptr += res[1]
        else:
            print('Unknown key type {0}'.format(key_type))

    # LOG.info('Version \t= {0}'.format(graphtool_version))
    # LOG.info('Endianness \t= {0}'.format(graphtool_endianness))
    # LOG.info('comment size \t= {0}'.format(str_len))
    # LOG.info('comment \t= {0}'.format(comment))
    # LOG.info('directed \t= {0}'.format(directed))
    # LOG.info('nodes \t\t= {0}'.format(n_nodes))

    # add edge properties to data frame
    # for p in edge_attribute_names:
    #     # due to use of default_dict, this will add NA values to edges which have missing properties
    #     network_data[p] = [ edge_attributes[e][p] for e in range(n_edges) ]

    # create graph from pandas dataframe


    # if 'time' in edge_attribute_names and not ignore_temporal:
    #     raise Exception('')
    #     n = to_temporal_network(network_data, directed=directed, **network_attributes)
    # else:


    if id_node_attr:
        mapping = pp.IndexMap(node_attr[id_node_attr])
    else:
        mapping = None

    g = Graph.from_edge_index(torch.LongTensor([sources, targets]).to(device), mapping=mapping)
    for a in node_attr:
        if not a.startswith('node_'):
            # print(node_attr[a])
            # g.data['node_{0}'.format(a)] = torch.tensor(node_attr[a], dtype=torch.float).to(config['torch']['device'])
            g.data['node_{0}'.format(a)] = node_attr[a]
    for a in edge_attr:
        if not a.startswith('edge_'):
            g.data['edge_{0}'.format(a)] = torch.tensor(edge_attr[a], dtype=torch.float).to(device)
    for a in graph_attr:
        g.data[a] = graph_attr[a]
        
    if not directed:
        return g.to_undirected()
    return g


    # for v in node_attributes:
    #     for p in node_attributes[v]:
    #         # for now we remove _pos for temporal networks due to type being incompatible with plotting
    #         if p != '_pos' or ('time' not in edge_attribute_names or ignore_temporal):
    #             n.nodes[v][p] = node_attributes[v][p]


def read_graphtool(file: str, ignore_temporal: bool=False, multiedges: bool=False) -> Optional[Union[Graph, TemporalGraph]]:
    """
    Read a file in graphtool binary format.

    Args:
        file: Path to graphtool file to be read
    """
    with open(file, 'rb') as f:
        if '.zst' in file:
            try:
                import zstandard as zstd
                dctx = zstd.ZstdDecompressor()
                data = f.read()
                return parse_graphtool_format(dctx.decompress(data, max_output_size=len(data)))
            except ModuleNotFoundError:
                msg = 'Package zstandard is required to decompress graphtool files. Please install module, e.g., using "pip install zstandard".'
                # LOG.error(msg)
                raise Exception(msg)
        else:
            return parse_graphtool_format(f.read(), multiedges)



def list_netzschleuder_records(base_url: str='https://networks.skewed.de', **kwargs: Any) -> Union[list, dict]:
=======
def list_netzschleuder_records(base_url: str = "https://networks.skewed.de", **kwargs: Any) -> Union[list, dict]:
>>>>>>> f3bc438f
    """
    Read a list of data sets available at the netzschleuder repository.

    Args:
        base_url: Base URL of netzschleuder repository
        **kwargs: Keyword arguments that will be passed to the netzschleuder repository as HTTP GET parameters.
            For supported parameters see https://networks.skewed.de/api


    Examples:
        Return a list of all data sets

        >>> import pathpyG as pp
        >>> pp.io.list_netzschleuder_records()
        ['karate', 'reality_mining', 'sp_hypertext', ...]

        Return a list of all data sets with a given tag

        >>> pp.io.list_netzschleuder_records(tags='temporal')
        ['reality_mining', 'sp_hypertext', ...]

        Return a dictionary containing all data set names (keys) as well as all network attributes

        >>> pp.io.list_netzschleuder_records(full=True)
        { 'reality_mining': [...], 'karate': [...] }


    Returns:
        Either a list of data set names or a dictionary containing all data set names and network attributes.

    """
    url = "/api/nets"
    for k, v in kwargs.items():
        url += "?{0}={1}".format(k, v)
    try:
        f = request.urlopen(base_url + url).read()
        return json.loads(f)
    except HTTPError:
        msg = "Could not connect to netzschleuder repository at {0}".format(base_url)
        # LOG.error(msg)
        raise Exception(msg)


def read_netzschleuder_record(name: str, base_url: str = "https://networks.skewed.de") -> dict:
    """
    Read metadata of a single data record with given name from the netzschleuder repository

    Args:
        name: Name of the data set for which to retrieve the metadata
        base_url: Base URL of netzschleuder repository

    Examples:
        Retrieve metadata of karate club network

        >>> import pathpyG as pp
        >>> metdata = pp.io.read_netzschleuder_record('karate')
        >>> print(metadata)
        {
            'analyses': {'77': {'average_degree': 4.52... } }
        }

    Returns:
        Dictionary containing key-value pairs of metadata
    """
    url = "/api/net/{0}".format(name)
    try:
        return json.loads(request.urlopen(base_url + url).read())
    except HTTPError:
        msg = "Could not connect to netzschleuder repository at {0}".format(base_url)
        # LOG.error(msg)
        raise Exception(msg)


<<<<<<< HEAD
def read_netzschleuder_network(name: str, net: Optional[str]=None,
        ignore_temporal: bool=False, multiedges: bool=False,
        base_url: str='https://networks.skewed.de',
        device: Optional[Union[int, str]] = None) -> Union[Graph, TemporalGraph]:
    """Read a pathpy network record from the netzschleuder repository.
=======
def read_netzschleuder_graph(
    name: str,
    net: Optional[str] = None,
    multiedges: bool = False,
    time_attr: Optional[str] = None,
    base_url: str = "https://networks.skewed.de",
    format="csv",
) -> Graph:
    """Read a pathpyG graph or temporal graph from the netzschleuder repository.
>>>>>>> f3bc438f

    Args:
        name: Name of the network data set to read from
        net: Identifier of the network within the data set to read. For data sets
            containing a single network only, this can be set to None.
        ignore_temporal: If False, this function will return a static or temporal network depending
            on whether edges contain a time attribute. If True, pathpy will not interpret
            time attributes and thus always return a static network.
        base_url: Base URL of netzschleuder repository
        format: for 'csv' a zipped csv file will be downloaded, for 'gt' the binary graphtool format will be retrieved via the API

    Examples:
        Read network '77' from karate club data set

        >>> import pathpyG as pp
        >>> n = pp.io.read_netzschleuder_network('karate', '77')
        >>> print(type(n))
        >>> pp.plot(n)
        pp.Graph


    Returns:
        an instance of Graph

    """
    # build URL

    try:
        # retrieve properties of data record via API
        properties = json.loads(request.urlopen(f"{base_url}/api/net/{name}").read())
        # print(properties)

        timestamps = not (time_attr is None)

        if not net:
            analyses = properties["analyses"]
            net = name
        else:
            analyses = properties["analyses"][net]

        try:
<<<<<<< HEAD
            f = request.urlopen(base_url + url)
        except HTTPError:
            msg = 'Could not connect to netzschleuder repository at {0}'.format(base_url)
            #LOG.error(msg)
            raise Exception(msg)

        # decompress data
        dctx = zstd.ZstdDecompressor()
        reader = dctx.stream_reader(f)
        decompressed = reader.readall()

        # parse graphtool binary format
        return parse_graphtool_format(bytes(decompressed), device)

    except ModuleNotFoundError:
        msg = 'Package zstandard is required to decompress graphtool files. Please install module, e.g., using "pip install zstandard.'
        # LOG.error(msg)
=======
            is_directed = analyses["is_directed"]
            num_nodes = analyses["num_vertices"]
        except KeyError:
            raise Exception(f"Record {name} contains multiple networks, please specify network name.")

        if format == "csv":
            url = f"{base_url}/net/{name}/files/{net}.csv.zip"
            try:
                response = request.urlopen(url)

                # decompress zip into temporary folder
                data = BytesIO(response.read())

                with zipfile.ZipFile(data, "r") as zip_ref:
                    with tempfile.TemporaryDirectory() as temp_dir:
                        zip_ref.extractall(path=temp_dir)

                        # the gprop file contains lines with property name/value pairs
                        # gprops = pd.read_csv(f'{temp_dir}/gprops.csv', header=0, sep=',', skip_blank_lines=True, skipinitialspace=True)

                        # nodes.csv contains node indices with node properties (like name)
                        edges = pd.read_csv(
                            f"{temp_dir}/edges.csv", header=0, sep=",", skip_blank_lines=True, skipinitialspace=True
                        )

                        # rename columns
                        edges.rename(columns={"# source": "v", "target": "w"}, inplace=True)
                        if timestamps and time_attr:
                            edges.rename(columns={time_attr: "t"}, inplace=True)

                        # construct graph and assign edge attributes
                        if timestamps:
                            g = df_to_temporal_graph(df=edges, multiedges=multiedges, num_nodes=num_nodes)
                        else:
                            g = df_to_graph(df=edges, multiedges=multiedges, is_undirected=not is_directed, num_nodes=num_nodes)

                        node_attrs = pd.read_csv(
                            f"{temp_dir}/nodes.csv", header=0, sep=",", skip_blank_lines=True, skipinitialspace=True
                        )
                        node_attrs.rename(columns={"# index": "index"}, inplace=True)

                        add_node_attributes(node_attrs, g)

                        # add graph-level attributes
                        for x in analyses:
                            g.data["analyses_" + x] = analyses[x]

                        return g
            except HTTPError:
                msg = f"Could not retrieve netzschleuder record at {url}"
                raise Exception(msg)

        elif format == "gt":
            try:
                import zstandard as zstd

                url = f"/net/{name}/files/{net}.gt.zst"
                try:
                    f = request.urlopen(base_url + url)
                    # decompress data
                    dctx = zstd.ZstdDecompressor()
                    reader = dctx.stream_reader(f)
                    decompressed = reader.readall()

                    # parse graphtool binary format
                    return parse_graphtool_format(bytes(decompressed))
                except HTTPError:
                    msg = f"Could not retrieve netzschleuder record at {url}"
                    raise Exception(msg)
            except ModuleNotFoundError:
                msg = 'Package zstandard is required to decompress graphtool files. Please install module, e.g., using "pip install zstandard.'
                # LOG.error(msg)
                raise Exception(msg)
    except HTTPError:
        msg = f"Could not retrieve netzschleuder record at {base_url}/api/net/{name}"
>>>>>>> f3bc438f
        raise Exception(msg)<|MERGE_RESOLUTION|>--- conflicted
+++ resolved
@@ -16,306 +16,7 @@
 from pathpyG.io.pandas import add_node_attributes
 
 
-<<<<<<< HEAD
-# TODO: Update documentation! Some of the classes mentioned below do not exist anymore.
-def _parse_property_value(data: bytes, ptr: int, type_index: int, endianness: str) -> Tuple[Optional[Any], int]:
-    """
-    Parse a property value as well as the number of processed bytes.
-
-    Args:
-        data: byte array containing the data to be decoded
-        ptr: index of the first byte to be parsed
-        type_index: integer representing the type of the property value to be parsed
-        endianness: string representation of endianness, where `>` represents Big Endian
-        and `<` represents Little Endian
-
-    Returns:
-        Tuple $(v, n)$ consisting of the property value $v$ and the number of bytes $n$ processed
-    """
-    if type_index == 0:
-        return (bool(data[ptr]), 1)
-    elif type_index == 1:
-        return (struct.unpack(endianness + 'h', data[ptr:ptr+2])[0], 2)
-    elif type_index == 2:
-        return (struct.unpack(endianness + 'i', data[ptr:ptr+4])[0], 4)
-    elif type_index == 3:
-        return (struct.unpack(endianness + 'q', data[ptr:ptr+8])[0], 8)
-    elif type_index == 4:
-        return (struct.unpack(endianness + 'd', data[ptr:ptr+8])[0], 8)
-    elif type_index == 5:
-        print('pathpy does not support properties with type long double. Properties have been dropped.')
-        return (None, 16)
-    elif type_index == 6:
-        str_len = struct.unpack(endianness + 'Q', data[ptr:ptr+8])[0]
-        str = data[ptr+8:ptr+8+str_len].decode('utf-8')
-        return (str, 8 + str_len)
-    elif type_index == 7:
-        num_values = struct.unpack(endianness + 'Q', data[ptr:ptr+8])[0]
-        offset = 8
-        vals = []
-        for i in range(num_values):
-            vals.append(bool(data[ptr+offset:ptr+offset+1]))
-            offset += 1
-        return (array(vals), 8 + num_values)
-    elif type_index == 8:
-        num_values = struct.unpack(endianness + 'Q', data[ptr:ptr+8])[0]
-        offset = 8
-        vals = []
-        for i in range(num_values):
-            vals.append(struct.unpack(endianness + 'h', data[ptr+offset:ptr+offset+2])[0])
-            offset += 4
-        return (array(vals), 8 + 2*num_values)
-    elif type_index == 9:
-        num_values = struct.unpack(endianness + 'Q', data[ptr:ptr+8])[0]
-        offset = 8
-        vals = []
-        for i in range(num_values):
-            vals.append(struct.unpack(endianness + 'i', data[ptr+offset:ptr+offset+4])[0])
-            offset += 4
-        return (array(vals), 8 + 4*num_values)
-    elif type_index == 10:
-        num_values = struct.unpack(endianness + 'Q', data[ptr:ptr+8])[0]
-        offset = 8
-        vals = []
-        for i in range(num_values):
-            vals.append(struct.unpack(endianness + 'Q', data[ptr+offset:ptr+offset+8])[0])
-            offset += 8
-        return (None, 8 + 8*num_values)
-    elif type_index == 11:
-        num_values = struct.unpack(endianness + 'Q', data[ptr:ptr+8])[0]
-        offset = 8
-        vals = []
-        for i in range(num_values):
-            vals.append(struct.unpack(endianness + 'd', data[ptr+offset:ptr+offset+8])[0])
-            offset += 8
-        return (array(vals), 8 + 8*num_values)
-    elif type_index == 12:
-        val_len = struct.unpack(endianness + 'Q', data[ptr:ptr+8])[0]
-        print('pathpyG does not support properties with type vector<long double>. Properties have been dropped.')
-        return (None, 8 + 16*val_len)
-    elif type_index == 13:
-        num_strings = struct.unpack(endianness + 'Q', data[ptr:ptr+8])[0]
-        offset = 8
-        strs = []
-        for i in range(num_strings):
-            str_len = struct.unpack(endianness + 'Q', data[ptr+offset:ptr+offset+8])[0]
-            offset += 8
-            strs.append(data[ptr+offset:ptr+offset+str_len].decode('utf-8'))
-            offset += str_len
-
-        return (strs, offset)
-    elif type_index == 14:
-        val_len = struct.unpack(endianness + 'Q', data[ptr:ptr+8])[0]
-        return (pickle.loads(data[ptr+8:ptr+8+val_len]), 8 + val_len)
-    else:
-        msg = 'Unknown type index {0} while parsing graphtool file'.format(type_index)
-        print(msg)
-        raise Exception(msg)
-
-
-def parse_graphtool_format(data: bytes, id_node_attr=None, device: Optional[Union[int, str]] = None) -> Graph:
-    """
-    Decodes data in graphtool binary format and returns a [`Graph`][pathpyG.Graph]. For a documentation of
-    hte graphtool binary format, see see doc at https://graph-tool.skewed.de/static/doc/gt_format.html
-
-    Args:
-        data: Array of bys to be decoded
-        ignore_temporal: If False, this function will return a static or temporal network depending
-            on whether edges contain a time attribute. If True, pathpy will not interpret
-            time attributes and thus always return a static network.
-
-    Returns:
-        Network or TemporalNetwork: a static or temporal network object
-    """
-
-    # check magic bytes
-    if data[0:6] != b'\xe2\x9b\xbe\x20\x67\x74':
-        print('Invalid graphtool file. Wrong magic bytes.')
-        raise Exception('Invalid graphtool file. Wrong magic bytes.')
-    ptr = 6
-
-    # read graphtool version byte
-    graphtool_version = int(data[ptr])
-    ptr += 1
-
-    # read endianness
-    if bool(data[ptr]):
-        graphtool_endianness = '>'
-    else:
-        graphtool_endianness = '<'
-    ptr += 1
-
-    # read length of comment
-    str_len = struct.unpack(graphtool_endianness + 'Q', data[ptr:ptr+8])[0]
-    ptr += 8
-
-    # read string comment
-    comment = data[ptr:ptr+str_len].decode('ascii')
-    ptr += str_len
-
-    # read network directedness
-    directed = bool(data[ptr])
-    ptr += 1
-
-    # read number of nodes
-    n_nodes = struct.unpack(graphtool_endianness + 'Q', data[ptr:ptr+8])[0]
-    ptr += 8
-
-    # create pandas dataframe
-    network_dict = {}
-    # n = Network(directed = directed, multiedges=True)
-
-    # determine binary representation of neighbour lists
-    if n_nodes<2**8:
-        fmt = 'B'
-        d = 1
-    elif n_nodes<2**16:
-        fmt = 'H'
-        d = 2
-    elif n_nodes<2**32:
-        fmt = 'I'
-        d = 4
-    else:
-        fmt = 'Q'
-        d = 8
-
-    sources = []
-    targets = []
-    # parse lists of out-neighbors for all n nodes
-    n_edges = 0
-    for v in range(n_nodes):
-        # read number of neighbors
-        num_neighbors = struct.unpack(graphtool_endianness + 'Q', data[ptr:ptr+8])[0]
-        ptr += 8
-
-        # add edges to record
-        for j in range(num_neighbors):
-            w = struct.unpack(graphtool_endianness + fmt, data[ptr:ptr+d])[0]
-            ptr += d
-            sources.append(v)
-            targets.append(w)
-            n_edges += 1
-
-    # collect attributes from property maps
-    graph_attr = dict()
-    node_attr = dict()
-    edge_attr = dict()
-
-    # parse property maps
-    property_maps = struct.unpack(graphtool_endianness + 'Q', data[ptr:ptr+8])[0]
-    ptr += 8
-
-    for i in range(property_maps):
-        key_type = struct.unpack(graphtool_endianness + 'B', data[ptr:ptr+1])[0]
-        ptr += 1
-
-        property_len  = struct.unpack(graphtool_endianness + 'Q', data[ptr:ptr+8])[0]
-        ptr += 8
-
-        property_name = data[ptr:ptr+property_len].decode('ascii')
-        ptr += property_len
-
-        property_type = struct.unpack(graphtool_endianness + 'B', data[ptr:ptr+1])[0]
-        ptr += 1
-
-        if key_type == 0: # graph-level property
-            res = _parse_property_value(data, ptr, property_type, graphtool_endianness)
-            graph_attr[property_name] = res[0]
-            ptr += res[1]
-        elif key_type == 1: # node-level property
-            if property_name not in node_attr:
-                node_attr[property_name] = []
-            for v in range(n_nodes):
-                res = _parse_property_value(data, ptr, property_type, graphtool_endianness)
-                node_attr[property_name].append([res[0]])
-                ptr += res[1]
-        elif key_type == 2: # edge-level property
-            if property_name not in edge_attr:
-                edge_attr[property_name] = []
-            for e in range(n_edges):
-                res = _parse_property_value(data, ptr, property_type, graphtool_endianness)
-                edge_attr[property_name].append(res[0])
-                ptr += res[1]
-        else:
-            print('Unknown key type {0}'.format(key_type))
-
-    # LOG.info('Version \t= {0}'.format(graphtool_version))
-    # LOG.info('Endianness \t= {0}'.format(graphtool_endianness))
-    # LOG.info('comment size \t= {0}'.format(str_len))
-    # LOG.info('comment \t= {0}'.format(comment))
-    # LOG.info('directed \t= {0}'.format(directed))
-    # LOG.info('nodes \t\t= {0}'.format(n_nodes))
-
-    # add edge properties to data frame
-    # for p in edge_attribute_names:
-    #     # due to use of default_dict, this will add NA values to edges which have missing properties
-    #     network_data[p] = [ edge_attributes[e][p] for e in range(n_edges) ]
-
-    # create graph from pandas dataframe
-
-
-    # if 'time' in edge_attribute_names and not ignore_temporal:
-    #     raise Exception('')
-    #     n = to_temporal_network(network_data, directed=directed, **network_attributes)
-    # else:
-
-
-    if id_node_attr:
-        mapping = pp.IndexMap(node_attr[id_node_attr])
-    else:
-        mapping = None
-
-    g = Graph.from_edge_index(torch.LongTensor([sources, targets]).to(device), mapping=mapping)
-    for a in node_attr:
-        if not a.startswith('node_'):
-            # print(node_attr[a])
-            # g.data['node_{0}'.format(a)] = torch.tensor(node_attr[a], dtype=torch.float).to(config['torch']['device'])
-            g.data['node_{0}'.format(a)] = node_attr[a]
-    for a in edge_attr:
-        if not a.startswith('edge_'):
-            g.data['edge_{0}'.format(a)] = torch.tensor(edge_attr[a], dtype=torch.float).to(device)
-    for a in graph_attr:
-        g.data[a] = graph_attr[a]
-        
-    if not directed:
-        return g.to_undirected()
-    return g
-
-
-    # for v in node_attributes:
-    #     for p in node_attributes[v]:
-    #         # for now we remove _pos for temporal networks due to type being incompatible with plotting
-    #         if p != '_pos' or ('time' not in edge_attribute_names or ignore_temporal):
-    #             n.nodes[v][p] = node_attributes[v][p]
-
-
-def read_graphtool(file: str, ignore_temporal: bool=False, multiedges: bool=False) -> Optional[Union[Graph, TemporalGraph]]:
-    """
-    Read a file in graphtool binary format.
-
-    Args:
-        file: Path to graphtool file to be read
-    """
-    with open(file, 'rb') as f:
-        if '.zst' in file:
-            try:
-                import zstandard as zstd
-                dctx = zstd.ZstdDecompressor()
-                data = f.read()
-                return parse_graphtool_format(dctx.decompress(data, max_output_size=len(data)))
-            except ModuleNotFoundError:
-                msg = 'Package zstandard is required to decompress graphtool files. Please install module, e.g., using "pip install zstandard".'
-                # LOG.error(msg)
-                raise Exception(msg)
-        else:
-            return parse_graphtool_format(f.read(), multiedges)
-
-
-
-def list_netzschleuder_records(base_url: str='https://networks.skewed.de', **kwargs: Any) -> Union[list, dict]:
-=======
 def list_netzschleuder_records(base_url: str = "https://networks.skewed.de", **kwargs: Any) -> Union[list, dict]:
->>>>>>> f3bc438f
     """
     Read a list of data sets available at the netzschleuder repository.
 
@@ -389,13 +90,6 @@
         raise Exception(msg)
 
 
-<<<<<<< HEAD
-def read_netzschleuder_network(name: str, net: Optional[str]=None,
-        ignore_temporal: bool=False, multiedges: bool=False,
-        base_url: str='https://networks.skewed.de',
-        device: Optional[Union[int, str]] = None) -> Union[Graph, TemporalGraph]:
-    """Read a pathpy network record from the netzschleuder repository.
-=======
 def read_netzschleuder_graph(
     name: str,
     net: Optional[str] = None,
@@ -405,7 +99,6 @@
     format="csv",
 ) -> Graph:
     """Read a pathpyG graph or temporal graph from the netzschleuder repository.
->>>>>>> f3bc438f
 
     Args:
         name: Name of the network data set to read from
@@ -447,25 +140,6 @@
             analyses = properties["analyses"][net]
 
         try:
-<<<<<<< HEAD
-            f = request.urlopen(base_url + url)
-        except HTTPError:
-            msg = 'Could not connect to netzschleuder repository at {0}'.format(base_url)
-            #LOG.error(msg)
-            raise Exception(msg)
-
-        # decompress data
-        dctx = zstd.ZstdDecompressor()
-        reader = dctx.stream_reader(f)
-        decompressed = reader.readall()
-
-        # parse graphtool binary format
-        return parse_graphtool_format(bytes(decompressed), device)
-
-    except ModuleNotFoundError:
-        msg = 'Package zstandard is required to decompress graphtool files. Please install module, e.g., using "pip install zstandard.'
-        # LOG.error(msg)
-=======
             is_directed = analyses["is_directed"]
             num_nodes = analyses["num_vertices"]
         except KeyError:
@@ -541,5 +215,4 @@
                 raise Exception(msg)
     except HTTPError:
         msg = f"Could not retrieve netzschleuder record at {base_url}/api/net/{name}"
->>>>>>> f3bc438f
         raise Exception(msg)