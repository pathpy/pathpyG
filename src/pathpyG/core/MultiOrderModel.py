from __future__ import annotations

import torch
<<<<<<< HEAD
from torch_geometric.data import Data
from torch_geometric.loader import DataLoader
from torch_geometric.utils import cumsum, coalesce, degree

from pathpyG.utils.config import config
from pathpyG.core.Graph import Graph
from pathpyG.core.DAGData import DAGData
from pathpyG.core.TemporalGraph import TemporalGraph
from pathpyG.core.IndexMap import IndexMap

=======
from torch_geometric.data import Data, DataLoader
from torch_geometric.utils import cumsum, coalesce, degree

from pathpyG import Graph
from pathpyG import DAGData
from pathpyG import TemporalGraph

>>>>>>> 22ecd180

class MultiOrderModel:
    """MultiOrderModel based on torch_geometric.Data."""

    def __init__(self) -> None:
        self.layers: dict[int, Graph] = {}

    def __str__(self) -> str:
        """Return a string representation of the higher-order graph."""
        max_order = max(list(self.layers.keys())) if self.layers else 0
        s = f"MultiOrderModel with max. order {max_order}"
        return s

    @staticmethod
    def lift_order_edge_index(edge_index: torch.Tensor, num_nodes: int) -> torch.Tensor:
        """
        Do a line graph transformation on the edge index to lift the order of the graph by one.

        Args:
            edge_index: A **sorted** edge index tensor of shape (2, num_edges).
            num_nodes: The number of nodes in the graph.
        """

        # Since this is a complicated function, we will use the following example to explain the steps:
        # Example:
        #   edge_index = [[0, 0, 1, 1, 1, 3, 4, 5, 6],
        #                 [1, 3, 2, 3, 6, 4, 5, 7, 5]]

        # Compute the outdegree of each node used to get all the edge combinations leading to a higher-order edge
        # Example:
        #   outdegree = [2, 3, 0, 1, 1, 1, 1, 0]
        outdegree = degree(edge_index[0], dtype=torch.long, num_nodes=num_nodes)

        # For each center node, we need to combine each outgoing edge with each incoming edge
        # We achieve this by creating `outdegree` number of edges for each destination node of the old edge index
        # Example:
        #   outdegree_per_dst = [3, 1, 0, 1, 1, 1, 1, 0, 1]
        #   num_new_edges = 9
        outdegree_per_dst = outdegree[edge_index[1]]
        num_new_edges = outdegree_per_dst.sum()

        # Use each edge from the edge index as node and assign the new indices in the order of the original edge index
        # Each higher order node has one outgoing edge for each outgoing edge of the original destination node
        # Since we keep the ordering, we can just repeat each node using the outdegree_per_dst tensor
        # Example:
        #   ho_edge_srcs = [0, 0, 0, 1, 3, 4, 5, 6, 8]
        ho_edge_srcs = torch.repeat_interleave(outdegree_per_dst)

        # For each node, we calculate pointers of shape (num_nodes,) that indicate the start of the original edges
        # (new higher-order nodes) that have the node as source node
        # (Note we use PyG's cumsum function because it adds a 0 at the beginning of the tensor and
        # we want the `left` boundaries of the intervals, so we also remove the last element of the result with [:-1])
        # Example:
        #   ptrs = [0, 2, 5, 5, 6, 7, 8, 9]
        ptrs = cumsum(outdegree, dim=0)[:-1]

        # Use these pointers to get the start of the edges for each higher-order src and repeat it `outdegree` times
        # Since we keep the ordering, all new higher-order edges that have the same src are indexed consecutively
        # Example:
        #   ho_edge_dsts = [2, 2, 2, 5, 5, 8, 6, 7, 7]
        ho_edge_dsts = torch.repeat_interleave(ptrs[edge_index[1]], outdegree_per_dst)

        # Since the above only repeats the start of the edges, we need to add (0, 1, 2, 3, ...)
        # for all `outdegree` number of edges consecutively to get the correct destination nodes
        # We can achieve this by starting with a range from (0, 1, ..., num_new_edges)
        # Example:
        #   idx_correction    = [0, 1, 2, 3, 4, 5, 6, 7, 8]
        idx_correction = torch.arange(num_new_edges, dtype=torch.long, device=edge_index.device)
        # Then, we subtract the cumulative sum of the outdegree for each destination node to get a tensor.
        # Example:
        #   idx_correction    = [0, 1, 2, 0, 0, 0, 0, 0, 0]
        idx_correction -= cumsum(outdegree_per_dst, dim=0)[ho_edge_srcs]
        # Add this tensor to the destination nodes to get the correct destination nodes for each higher-order edge
        # Example:
        #   ho_edge_dsts = [2, 3, 4, 5, 5, 8, 6, 7, 7]
        ho_edge_dsts += idx_correction
        # tensor([[0, 0, 0, 1, 3, 4, 5, 6, 8],
        #         [2, 3, 4, 5, 5, 8, 6, 7, 7]])
        return torch.stack([ho_edge_srcs, ho_edge_dsts], dim=0)

    def aggregate_edge_index(self, edge_index: torch.Tensor, node_sequences: torch.Tensor) -> Graph:
        """
        Aggregate the possibly duplicated edges in the (higher-order) edge index and return a graph object
        containing the (higher-order) edge index without duplicates and the node sequences.

        Args:
            edge_index: The edge index of a (higher-order) graph where each source and destination node
                corresponds to a node which is an edge in the (k-1)-th order graph.
            node_sequences: The node sequences of first order nodes that each node in the edge index corresponds to.
        """
        unique_nodes, inverse_idx = torch.unique(node_sequences, dim=0, return_inverse=True)
        mapped_edge_index = inverse_idx[edge_index]
<<<<<<< HEAD
        aggregated_edge_index, edge_weight = coalesce(
            mapped_edge_index, edge_attr=torch.ones(edge_index.size(1), device=edge_index.device), num_nodes=unique_nodes.size(0)
=======
        aggregated_edge_index, edge_weights = coalesce(
            mapped_edge_index, edge_attr=torch.ones(edge_index.size(1)), num_nodes=unique_nodes.size(0)
>>>>>>> 22ecd180
        )
        data = Data(
            edge_index=aggregated_edge_index,
            num_nodes=unique_nodes.size(0),
            node_sequences=unique_nodes,
<<<<<<< HEAD
            edge_weight=edge_weight,
=======
            edge_weights=edge_weights,
>>>>>>> 22ecd180
        )
        return Graph(data)

    @staticmethod
    def from_temporal_graph(g: TemporalGraph, delta: float | int = 1, max_order: int = 1) -> MultiOrderModel:
        """Creates multiple higher-order De Bruijn graph models for paths in a temporal graph."""
        m = MultiOrderModel()

        # We assume 
        second_order_edge_index = m.lift_order_edge_index(g.data.edge_index, num_nodes=g.data.num_nodes)

        return m

    @staticmethod
    def from_DAGs(dag_data: DAGData, max_order: int = 1) -> MultiOrderModel:
        """
        Creates multiple higher-order De Bruijn graphs for paths in DAGData.

        Args:
            dag_data: The DAGData object containing the DAGs as list of PyG Data objects
                with sorted edge indices, node sequences and num_nodes.
            max_order: The maximum order of the MultiOrderModel that should be computed
        """
        m = MultiOrderModel()

<<<<<<< HEAD
        # Outsource to DAGData
        # data_list = []
        # for dag in data.dags:
        #     edge_index = coalesce(dag.long())
        #     unique_nodes = torch.unique(edge_index)
        #     num_nodes = unique_nodes.size(0)
        #     data_list.append(Data(edge_index=edge_index, node_sequences=unique_nodes.unsqueeze(1), num_nodes=num_nodes))
        dag_graph = next(iter(DataLoader(dag_data.dags, batch_size=len(dag_data.dags)))).to(config['torch']['device'])
        edge_index = dag_graph.edge_index
        node_sequences = dag_graph.node_sequences

        m.layers[1] = m.aggregate_edge_index(edge_index, node_sequences)
        m.layers[1].mapping = dag_data.mapping

=======
        # We assume that each DAG is sorted and contains the node sequences!
        dag_graph = next(iter(DataLoader(dag_data.dags, batch_size=len(dag_data.dags))))
        edge_index = dag_graph.edge_index
        node_sequences = dag_graph.node_sequences

        m.layers[1] = m.aggregate_edge_index(edge_index, node_sequences)

>>>>>>> 22ecd180
        for k in range(2, max_order + 1):
            # Lift order
            ho_index = m.lift_order_edge_index(edge_index, num_nodes=node_sequences.size(0))
            node_sequences = torch.cat([node_sequences[edge_index[0]], node_sequences[edge_index[1]][:, -1:]], dim=1)

            # Save for the next iteration
            edge_index = ho_index

            m.layers[k] = m.aggregate_edge_index(edge_index, node_sequences)
<<<<<<< HEAD
            m.layers[k].mapping = IndexMap([tuple([dag_data.mapping.to_id(x) for x in v.tolist()]) for v in m.layers[k].data.node_sequences])
=======
>>>>>>> 22ecd180

        return m<|MERGE_RESOLUTION|>--- conflicted
+++ resolved
@@ -1,7 +1,7 @@
 from __future__ import annotations
 
 import torch
-<<<<<<< HEAD
+
 from torch_geometric.data import Data
 from torch_geometric.loader import DataLoader
 from torch_geometric.utils import cumsum, coalesce, degree
@@ -11,16 +11,6 @@
 from pathpyG.core.DAGData import DAGData
 from pathpyG.core.TemporalGraph import TemporalGraph
 from pathpyG.core.IndexMap import IndexMap
-
-=======
-from torch_geometric.data import Data, DataLoader
-from torch_geometric.utils import cumsum, coalesce, degree
-
-from pathpyG import Graph
-from pathpyG import DAGData
-from pathpyG import TemporalGraph
-
->>>>>>> 22ecd180
 
 class MultiOrderModel:
     """MultiOrderModel based on torch_geometric.Data."""
@@ -113,23 +103,14 @@
         """
         unique_nodes, inverse_idx = torch.unique(node_sequences, dim=0, return_inverse=True)
         mapped_edge_index = inverse_idx[edge_index]
-<<<<<<< HEAD
         aggregated_edge_index, edge_weight = coalesce(
             mapped_edge_index, edge_attr=torch.ones(edge_index.size(1), device=edge_index.device), num_nodes=unique_nodes.size(0)
-=======
-        aggregated_edge_index, edge_weights = coalesce(
-            mapped_edge_index, edge_attr=torch.ones(edge_index.size(1)), num_nodes=unique_nodes.size(0)
->>>>>>> 22ecd180
         )
         data = Data(
             edge_index=aggregated_edge_index,
             num_nodes=unique_nodes.size(0),
             node_sequences=unique_nodes,
-<<<<<<< HEAD
             edge_weight=edge_weight,
-=======
-            edge_weights=edge_weights,
->>>>>>> 22ecd180
         )
         return Graph(data)
 
@@ -155,14 +136,7 @@
         """
         m = MultiOrderModel()
 
-<<<<<<< HEAD
-        # Outsource to DAGData
-        # data_list = []
-        # for dag in data.dags:
-        #     edge_index = coalesce(dag.long())
-        #     unique_nodes = torch.unique(edge_index)
-        #     num_nodes = unique_nodes.size(0)
-        #     data_list.append(Data(edge_index=edge_index, node_sequences=unique_nodes.unsqueeze(1), num_nodes=num_nodes))
+        # We assume that each DAG is sorted and contains the node sequences!
         dag_graph = next(iter(DataLoader(dag_data.dags, batch_size=len(dag_data.dags)))).to(config['torch']['device'])
         edge_index = dag_graph.edge_index
         node_sequences = dag_graph.node_sequences
@@ -170,15 +144,6 @@
         m.layers[1] = m.aggregate_edge_index(edge_index, node_sequences)
         m.layers[1].mapping = dag_data.mapping
 
-=======
-        # We assume that each DAG is sorted and contains the node sequences!
-        dag_graph = next(iter(DataLoader(dag_data.dags, batch_size=len(dag_data.dags))))
-        edge_index = dag_graph.edge_index
-        node_sequences = dag_graph.node_sequences
-
-        m.layers[1] = m.aggregate_edge_index(edge_index, node_sequences)
-
->>>>>>> 22ecd180
         for k in range(2, max_order + 1):
             # Lift order
             ho_index = m.lift_order_edge_index(edge_index, num_nodes=node_sequences.size(0))
@@ -188,9 +153,6 @@
             edge_index = ho_index
 
             m.layers[k] = m.aggregate_edge_index(edge_index, node_sequences)
-<<<<<<< HEAD
             m.layers[k].mapping = IndexMap([tuple([dag_data.mapping.to_id(x) for x in v.tolist()]) for v in m.layers[k].data.node_sequences])
-=======
->>>>>>> 22ecd180
 
         return m