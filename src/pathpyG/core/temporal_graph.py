--- conflicted
+++ resolved
@@ -71,11 +71,7 @@
         if isinstance(edge_list[0][2], int):
             ts = torch.tensor(edge_array[:, 2].astype(np.long))
         else:
-<<<<<<< HEAD
-            ts = torch.tensor(ts, dtype=torch.float64)
-=======
             ts = torch.tensor(edge_array[:, 2].astype(np.double))
->>>>>>> 28a21c08
 
         index_map = IndexMap(np.unique(edge_array[:, :2]))
         edge_index = index_map.to_idxs(edge_array[:, :2].T)
