--- conflicted
+++ resolved
@@ -15,12 +15,7 @@
 from torch_geometric.utils import cumsum
 from torch_geometric.data import Data
 
-<<<<<<< HEAD
-from pathpyG.utils.config import config
 from pathpyG.core.index_map import IndexMap
-=======
-from pathpyG.core.IndexMap import IndexMap
->>>>>>> 8e906f8f
 
 
 class PathData:
