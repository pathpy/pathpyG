--- conflicted
+++ resolved
@@ -4,16 +4,8 @@
 from torch import equal, tensor
 
 from pathpyG import config
-<<<<<<< HEAD
-from pathpyG.nn.dbgnn import (
-    DBGNN
-)
-from pathpyG.core.graph import Graph
+from pathpyG.nn.dbgnn import DBGNN
 from pathpyG.core.multi_order_model import MultiOrderModel
-=======
-from pathpyG.nn.dbgnn import DBGNN
-from pathpyG.core.MultiOrderModel import MultiOrderModel
->>>>>>> 8e906f8f
 from pathpyG.utils.dbgnn import generate_bipartite_edge_index
 
 
