from __future__ import annotations

<<<<<<< HEAD
import torch

from pathpyG.core.graph import Graph
from pathpyG.visualisations.hist_plots import hist
=======
>>>>>>> 8e906f8f
from pathpyG.algorithms import centrality
from pathpyG.algorithms.centrality import (
    path_node_traversals,
    path_visitation_probabilities,
    temporal_betweenness_centrality,
    temporal_closeness_centrality,
)


def test_closeness_centrality(simple_graph):
    r = centrality.closeness_centrality(simple_graph)
    assert r == {"a": 1.0, "b": 1.0, "c": 1.0}


def test_betweenness_centrality(simple_graph):
    r = centrality.betweenness_centrality(simple_graph)
    assert r == {"a": 0.0, "b": 0.0, "c": 0.0}


def test_node_traversals(simple_walks):
    print(simple_walks)
    traversals_dict = path_node_traversals(simple_walks)
    assert set(traversals_dict.keys()) == {'A', 'B', 'C', 'D', 'E', 'F'}
    assert traversals_dict['A'] == 1
    assert traversals_dict['B'] == 2
    assert traversals_dict['C'] == 1
    assert traversals_dict['D'] == 3
    assert traversals_dict['E'] == 1
    assert traversals_dict['F'] == 1


def test_visitation_probabilities(simple_walks):
    visitations_dict = path_visitation_probabilities(simple_walks)
    assert set(visitations_dict.keys()) == {'A', 'B', 'C', 'D', 'E', 'F'}
    assert visitations_dict['A'] == 1 / 9
    assert visitations_dict['B'] == 2 / 9
    assert visitations_dict['C'] == 1 / 9
    assert visitations_dict['D'] == 3 / 9
    assert visitations_dict['E'] == 1 / 9
    assert visitations_dict['F'] == 1 / 9


def test_temporal_betweenness(long_temporal_graph):
    bw = temporal_betweenness_centrality(long_temporal_graph, delta=5)
    assert bw["a"] == 2.0
    assert bw["b"] == 2.0
    assert bw["c"] == 4.5
    assert bw["d"] == 0
    assert bw["e"] == 0
    assert bw["f"] == 2.0
    assert bw["g"] == 0.5
    assert bw["h"] == 0
    assert bw["i"] == 0


def test_temporal_closeness(long_temporal_graph):
    c = temporal_closeness_centrality(long_temporal_graph, delta=5)
    assert c == {
        "a": 12.0,
        "b": 16.0,
        "c": 16.0,
        "d": 14.666666666666666,
        "e": 14.666666666666666,
        "f": 24.0,
        "g": 14.666666666666666,
        "h": 28.0,
        "i": 24.0,
    }<|MERGE_RESOLUTION|>--- conflicted
+++ resolved
@@ -1,12 +1,5 @@
 from __future__ import annotations
 
-<<<<<<< HEAD
-import torch
-
-from pathpyG.core.graph import Graph
-from pathpyG.visualisations.hist_plots import hist
-=======
->>>>>>> 8e906f8f
 from pathpyG.algorithms import centrality
 from pathpyG.algorithms.centrality import (
     path_node_traversals,
