--- conflicted
+++ resolved
@@ -23,15 +23,8 @@
 
 
 def test_temporal_shortest_paths(long_temporal_graph):
-<<<<<<< HEAD
     sp, sp_lengths, counts = temporal_shortest_paths(long_temporal_graph, delta=5)
-    assert sp['a']['h'] == {('a', 'c', 'h'), ('a', 'g', 'h')}
-    assert sp_lengths['a']['h'] == 2
-    assert sp_lengths['a']['i'] == np.inf
-=======
-    sp, sp_lengths = temporal_shortest_paths(long_temporal_graph, delta=5)
     assert sp['a']['b'] == {('a', 'b')}
     assert sp['c']['g'] == {('c', 'f', 'a', 'g')}
     assert sp_lengths['a']['b'] == 1
-    assert sp_lengths['c']['g'] == 3
->>>>>>> e84e53b2
+    assert sp_lengths['c']['g'] == 3