--- conflicted
+++ resolved
@@ -5,11 +5,7 @@
 from torch import equal
 from torch_geometric.data import Data
 
-<<<<<<< HEAD
-from pathpyG import config
 from pathpyG.core.temporal_graph import TemporalGraph
-=======
-from pathpyG.core.TemporalGraph import TemporalGraph
 from pathpyG.utils import to_numpy
 
 
@@ -39,7 +35,6 @@
     assert tgraph.N == 9
     assert tgraph.M == 20
 
->>>>>>> 8e906f8f
 
 def test_N(long_temporal_graph):
     assert long_temporal_graph.N == 9
