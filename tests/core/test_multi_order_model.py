# pylint: disable=missing-function-docstring,missing-module-docstring

import torch
from torch_geometric import EdgeIndex

<<<<<<< HEAD
from pathpyG.core.multi_order_model import MultiOrderModel
from pathpyG.core.graph import Graph
from pathpyG.algorithms.temporal import lift_order_temporal
=======
import numpy as np
from scipy.stats import chi2

from pathpyG.core.IndexMap import IndexMap
from pathpyG.core.path_data import PathData
from pathpyG.core.MultiOrderModel import MultiOrderModel

>>>>>>> 8e906f8f

def test_multi_order_model_init():
    model = MultiOrderModel()
    assert model.layers == {}


def test_multi_order_model_str():
    model = MultiOrderModel()
    assert str(model) == "MultiOrderModel with max. order 0"

    model.layers[1] = "foo"
    assert str(model) == "MultiOrderModel with max. order 1"

    model.layers[5] = "bar"
    assert str(model) == "MultiOrderModel with max. order 5"


def test_iterate_lift_order(simple_graph_multi_edges):
    ho_index, node_sequence, edge_weight, gk = MultiOrderModel.iterate_lift_order(
        edge_index=simple_graph_multi_edges.data.edge_index,
        node_sequence=torch.arange(simple_graph_multi_edges.N).unsqueeze(1),
        mapping=simple_graph_multi_edges.mapping,
        save=True,
    )
    assert ho_index.tolist() == [[0, 2], [3, 3]]
    assert node_sequence.tolist() == [[0, 1], [0, 2], [0, 1], [1, 2]]
    assert edge_weight is None
    assert gk.data.edge_index.as_tensor().tolist() == [[0], [2]]
    assert gk.data.node_sequence.tolist() == [[0, 1], [0, 2], [1, 2]]
    assert gk.data.edge_weight.tolist() == [2.0]


def test_dof():
    line_data = PathData(IndexMap(list("abcd")))
    line_data.append_walk(("a", "b", "c", "d"))
    max_order = 4
    m = MultiOrderModel.from_PathData(line_data, max_order=max_order)
    for order in range(max_order + 1):
        assert m.get_mon_dof(assumption="paths", max_order=order) == 3

    #########

    toy_paths_ho = PathData(IndexMap(list("abcde")))
    toy_paths_ho.append_walk(("a", "c", "d"))
    toy_paths_ho.append_walk(("b", "c", "e"))
    max_order = 2
    m = MultiOrderModel.from_PathData(toy_paths_ho, max_order=max_order, mode="propagation")
    assert m.get_mon_dof(assumption="paths", max_order=0) == 4
    assert m.get_mon_dof(assumption="paths", max_order=1) == 5
    assert m.get_mon_dof(assumption="paths", max_order=2) == 7


def test_likelihood_ratio_test():
    significance_threshold = 0.1

    llh_zeroth = np.log(1 / 6) * 4 + np.log(2 / 6) * 2
    llh_first = np.log(1 / 6) * 2 + 0 + 2 * np.log(1 / 2)
    llh_second = np.log(1 / 6) * 2 + 0 + 0
    dof_zeroth = 4
    dof_first = 5
    dof_second = 7
    x_01 = -2 * (llh_zeroth - llh_first)
    x_12 = -2 * (llh_first - llh_second)
    dof_diff_01 = dof_first - dof_zeroth
    dof_diff_12 = dof_second - dof_first
    p_01 = 1 - chi2.cdf(x_01, dof_diff_01)
    p_12 = 1 - chi2.cdf(x_12, dof_diff_12)

    toy_paths_ho = PathData(IndexMap(list("abcde")))
    toy_paths_ho.append_walk(("a", "c", "d"))
    toy_paths_ho.append_walk(("b", "c", "e"))
    dag_graph = toy_paths_ho.data
    max_order = 2
    m = MultiOrderModel.from_PathData(toy_paths_ho, max_order=max_order)

    bool_code_01, p_01_code = m.likelihood_ratio_test(
        dag_graph, max_order_null=0, max_order=1, assumption="paths", significance_threshold=significance_threshold
    )

    bool_code_12, p_12_code = m.likelihood_ratio_test(
        dag_graph, max_order_null=1, max_order=2, assumption="paths", significance_threshold=significance_threshold
    )

    assert bool_code_01 == (p_01 < significance_threshold)
    assert np.isclose(p_01_code, p_01)
    assert bool_code_12 == (p_12 < significance_threshold)
    assert np.isclose(p_12_code, p_12)


def test_log_likelihood():
    toy_paths_ho = PathData(IndexMap(list("abcde")))
    toy_paths_ho.append_walk(("a", "c", "d"))
    toy_paths_ho.append_walk(("b", "c", "e"))
    max_order = 2
    m = MultiOrderModel.from_PathData(toy_paths_ho, max_order=max_order, mode="propagation")
    dag_graph = toy_paths_ho.data
    assert np.isclose(m.get_mon_log_likelihood(dag_graph, max_order=0), np.log(1 / 6) * 4 + np.log(2 / 6) * 2)
    assert np.isclose(m.get_mon_log_likelihood(dag_graph, max_order=1), np.log(1 / 6) * 2 + 0 + 2 * np.log(1 / 2))
    assert np.isclose(m.get_mon_log_likelihood(dag_graph, max_order=2), np.log(1 / 6) * 2 + 0 + 0)
    ################

    toy_paths = PathData(IndexMap(list("abcde")))
    toy_paths.append_walk(("a", "c", "d"))
    toy_paths.append_walk(("b", "c", "e"))
    toy_paths.append_walk(("a", "c", "e"))
    toy_paths.append_walk(("b", "c", "d"))
    max_order = 2
    m = MultiOrderModel.from_PathData(toy_paths, max_order=max_order, mode="propagation")
    dag_graph = toy_paths.data
    assert np.isclose(
        m.get_mon_log_likelihood(dag_graph, max_order=0),  # fails already at computing log_lh here
        np.log(2 / 12) * 8 + np.log(4 / 12) * 4,
    )
    assert np.isclose(m.get_mon_log_likelihood(dag_graph, max_order=1), np.log(2 / 12) * 4 + 0 + 4 * np.log(1 / 2))
    assert np.isclose(m.get_mon_log_likelihood(dag_graph, max_order=2), np.log(1 / 6) * 4 + 0 + 4 * np.log(1 / 2))

    ################

    toy_paths = PathData(IndexMap(list("abcde")))
    toy_paths.append_walk(("a",))
    toy_paths.append_walk(("a", "b"))
    toy_paths.append_walk(("a", "b", "c"))
    max_order = 2
    m = MultiOrderModel.from_PathData(toy_paths, max_order=max_order, mode="propagation")
    dag_graph = toy_paths.data
    assert np.isclose(
        m.get_mon_log_likelihood(dag_graph, max_order=0),  # fails already at computing log_lh here
        np.log(3 / 6) * 3 + np.log(2 / 6) * 2 + np.log(1 / 6) * 1,
    )
    assert np.isclose(m.get_mon_log_likelihood(dag_graph, max_order=1), np.log(3 / 6) * 3 + 0 + 0)
    assert np.isclose(m.get_mon_log_likelihood(dag_graph, max_order=2), np.log(3 / 6) * 3 + 0 + 0)


def test_estimate_order():
    significance_threshold = 0.01
    max_order = 2

    ###

    toy_paths_ho = PathData(IndexMap(list("abcde")))
    toy_paths_ho.append_walk(("a", "c", "d"), weight=3)
    toy_paths_ho.append_walk(("b", "c", "e"), weight=3)
    m = MultiOrderModel.from_PathData(toy_paths_ho, max_order=2)
    assert m.estimate_order(toy_paths_ho, max_order=max_order, significance_threshold=significance_threshold) == 1

    toy_paths_ho = PathData(IndexMap(list("abcde")))
    toy_paths_ho.append_walk(("a", "c", "d"), weight=4)
    toy_paths_ho.append_walk(("b", "c", "e"), weight=4)
    m = MultiOrderModel.from_PathData(toy_paths_ho, max_order=max_order)
    assert m.estimate_order(toy_paths_ho, max_order=2, significance_threshold=significance_threshold) == 2


def test_multi_order_model_from_paths(simple_walks_2):
    m = MultiOrderModel.from_PathData(simple_walks_2, max_order=2)
    g1 = m.layers[1]
    g2 = m.layers[2]
    assert torch.equal(g1.data.edge_index, EdgeIndex([[0, 1, 2, 2], [2, 2, 3, 4]]))
    assert torch.equal(g1.data.edge_weight, torch.tensor([2.0, 2.0, 2.0, 2.0]))

    assert torch.equal(g2.data.edge_index, EdgeIndex([[0, 1], [2, 3]]))
    assert torch.equal(g2.data.edge_weight, torch.tensor([2.0, 2.0]))


def test_multi_order_from_temporal_graph(simple_temporal_graph):
    m = MultiOrderModel.from_temporal_graph(simple_temporal_graph, max_order=3, delta=4)
    g1 = m.layers[1]
    g2 = m.layers[2]
    g3 = m.layers[3]
    assert torch.equal(g1.data.edge_index, EdgeIndex([[0, 1, 2, 2], [1, 2, 3, 4]]))
    assert torch.equal(g2.data.edge_index, EdgeIndex([[0, 1, 1], [1, 2, 3]]))
    assert torch.equal(g3.data.edge_index, EdgeIndex([[0, 0], [1, 2]]))


def test_to_DBGNN_data(simple_temporal_graph):
    m = MultiOrderModel.from_temporal_graph(simple_temporal_graph, max_order=3, delta=4)
    data = m.to_dbgnn_data(max_order=3)
    assert torch.equal(data.edge_index, EdgeIndex([[0, 1, 2, 2], [1, 2, 3, 4]]))
    assert torch.equal(data.edge_index_higher_order, EdgeIndex([[0, 0], [1, 2]]))<|MERGE_RESOLUTION|>--- conflicted
+++ resolved
@@ -3,19 +3,13 @@
 import torch
 from torch_geometric import EdgeIndex
 
-<<<<<<< HEAD
-from pathpyG.core.multi_order_model import MultiOrderModel
-from pathpyG.core.graph import Graph
-from pathpyG.algorithms.temporal import lift_order_temporal
-=======
 import numpy as np
 from scipy.stats import chi2
 
-from pathpyG.core.IndexMap import IndexMap
+from pathpyG.core.index_map import IndexMap
 from pathpyG.core.path_data import PathData
-from pathpyG.core.MultiOrderModel import MultiOrderModel
+from pathpyG.core.multi_order_model import MultiOrderModel
 
->>>>>>> 8e906f8f
 
 def test_multi_order_model_init():
     model = MultiOrderModel()
