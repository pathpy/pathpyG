--- conflicted
+++ resolved
@@ -1,16 +1,14 @@
 # pylint: disable=missing-function-docstring,missing-module-docstring
 
 import torch
-<<<<<<< HEAD
-import numpy as np
-from torch import IntTensor
-from pathpyG import MultiOrderModel, DAGData, IndexMap
-from scipy.stats import chi2
-=======
->>>>>>> 50437c70
 from torch_geometric import EdgeIndex
 from torch_geometric.loader import DataLoader
+from torch import IntTensor
 
+import numpy as np
+from scipy.stats import chi2
+
+from pathpyG.core.IndexMap import IndexMap
 from pathpyG.core.MultiOrderModel import MultiOrderModel
 from pathpyG.core.Graph import Graph
 from pathpyG.algorithms.temporal import lift_order_temporal
@@ -42,70 +40,6 @@
     )
     ho_index = MultiOrderModel.lift_order_edge_index(edge_index=edge_index, num_nodes=4)
     assert ho_index.tolist() == [[0, 1, 1, 2, 3, 4], [1, 2, 3, 0, 4, 0]]
-
-
-<<<<<<< HEAD
-def test_lift_order_dag():
-    e1 = torch.tensor([[0, 1, 1, 3], [1, 2, 3, 4]])
-    x = MultiOrderModel.lift_order_edge_index(e1, num_nodes=5)
-    assert torch.equal(x, IntTensor([[0, 0, 2], [1, 2, 3]]))
-
-    e2 = torch.tensor([[0, 0, 2], [1, 2, 3]])
-    x = MultiOrderModel.lift_order_edge_index(e2, num_nodes=4)
-    assert torch.equal(x, IntTensor([[1], [2]]))
-
-    e3 = torch.tensor([[1], [2]])
-    x = MultiOrderModel.lift_order_edge_index(e3, num_nodes=3)
-    assert x.size(1) == 0
-
-
-def test_edge_index_kth_order_dag(simple_dags):
-    m = MultiOrderModel.from_DAGs(simple_dags, max_order=2)
-    assert torch.equal(
-        m.layers[1].data.edge_index.data,
-        torch.tensor([[0, 0, 1, 1, 2, 2], [1, 2, 2, 4, 3, 4]], device=m.layers[1].data.edge_index.device),
-    )
-    assert torch.equal(
-        m.layers[2].data.edge_index.data,
-        torch.tensor([[0, 1, 1, 2, 2], [3, 4, 5, 4, 5]], device=m.layers[2].data.edge_index.device),
-    )
-
-
-# TODO:
-def test_edge_index_temporal(simple_temporal_graph):
-    # dag = temporal_graph_to_event_dag(simple_temporal_graph, delta=5, sparsify=True)
-    # paths = DAGData.from_temporal_dag(dag)
-
-    # e1, w1 = DAGData.edge_index_k_weighted(paths, k=1)
-
-    # assert torch.equal(
-    #     e1, IntTensor([[0, 1, 2, 2], [1, 2, 3, 4]]).to(config["torch"]["device"])
-    # )  # a -> b | b -> c | c -> d | c -> e
-
-    # assert torch.equal(w1, tensor([1.0, 1.0, 1.0, 1.0]).to(config["torch"]["device"]))
-
-    # e2, w2 = DAGData.edge_index_k_weighted(paths, k=2)
-    # assert torch.equal(
-    #     e2,
-    #     IntTensor([[[0, 1], [1, 2], [1, 2]], [[1, 2], [2, 3], [2, 4]]]).to(
-    #         config["torch"]["device"]
-    #     ),
-    # )  # a-b -> b-c | b-c -> c-d | b-c -> c-e
-
-    # assert torch.equal(w2, tensor([1.0, 1.0, 1.0]).to(config["torch"]["device"]))
-
-    # e3, w3 = DAGData.edge_index_k_weighted(paths, k=3)
-    # assert torch.equal(
-    #     e3,
-    #     IntTensor([[[0, 1, 2], [0, 1, 2]], [[1, 2, 3], [1, 2, 4]]]).to(
-    #         config["torch"]["device"]
-    #     ),
-    # )
-
-    # assert torch.equal(
-    #     w3, tensor([1.0, 1.0]).to(config["torch"]["device"])
-    # )  # a-b-c -> b-c-d | a-b-c -> b-c-e
-    pass
 
 
 def test_dof():
@@ -231,7 +165,7 @@
     toy_paths_ho.append_walk(("b", "c", "e"), weight=4)
     m = MultiOrderModel.from_DAGs(toy_paths_ho, max_order=max_order)
     assert m.estimate_order(toy_paths_ho, max_order=2, significance_threshold=significance_threshold) == 2
-=======
+
 def test_lift_order_temporal(simple_temporal_graph):
     edge_index = lift_order_temporal(simple_temporal_graph, delta=5)
     event_graph = Graph.from_edge_index(edge_index)
@@ -246,4 +180,3 @@
     g2 = m.layers[2]
     assert torch.equal(g1.data.edge_index, EdgeIndex([[0, 1, 2, 2], [2, 2, 3, 4]]))
     assert torch.equal(g1.data.edge_weight, torch.tensor([2.0, 2.0, 2.0, 2.0]))
->>>>>>> 50437c70
