from __future__ import annotations

import pytest
import torch

from pathpyG.core.Graph import Graph
<<<<<<< HEAD
from pathpyG.core.Paths import PathData
from pathpyG.core.TemporalGraph import TemporalGraph


@pytest.fixture
def simple_graph():
    return Graph.from_edge_list([["a", "b"], ["b", "c"], ["a", "c"]])
=======
from pathpyG.core.TemporalGraph import TemporalGraph
from pathpyG.core.PathData import PathData


@pytest.fixture
def simple_graph() -> Graph:
    """Return a simple directed graph."""
    return Graph.from_edge_list([['a', 'b'], ['b', 'c'], ['a', 'c']])
>>>>>>> 28288516


@pytest.fixture
def simple_paths() -> PathData:
    """Return a simple example for path data."""
    paths = PathData()
    paths.add_walk(torch.tensor([[0, 2], [2, 3]]))  # A -> C -> D
    paths.add_walk(torch.tensor([[0, 2], [2, 3]]))  # A -> C -> D
    paths.add_walk(torch.tensor([[1, 2], [2, 4]]))  # B -> C -> E
    paths.add_walk(torch.tensor([[1, 2], [2, 4]]))  # B -> C -> E
    return paths


@pytest.fixture
<<<<<<< HEAD
def simple_temporal_graph():
    tedges = [("a", "b", 1), ("b", "c", 5), ("c", "d", 9), ("c", "e", 9)]
=======
def simple_temporal_graph() -> TemporalGraph:
    """Return a simple temporal graph."""
    tedges = [('a', 'b', 1), ('b', 'c', 5), ('c', 'd', 9), ('c', 'e', 9)]
>>>>>>> 28288516
    return TemporalGraph.from_edge_list(tedges)<|MERGE_RESOLUTION|>--- conflicted
+++ resolved
@@ -4,15 +4,6 @@
 import torch
 
 from pathpyG.core.Graph import Graph
-<<<<<<< HEAD
-from pathpyG.core.Paths import PathData
-from pathpyG.core.TemporalGraph import TemporalGraph
-
-
-@pytest.fixture
-def simple_graph():
-    return Graph.from_edge_list([["a", "b"], ["b", "c"], ["a", "c"]])
-=======
 from pathpyG.core.TemporalGraph import TemporalGraph
 from pathpyG.core.PathData import PathData
 
@@ -21,7 +12,6 @@
 def simple_graph() -> Graph:
     """Return a simple directed graph."""
     return Graph.from_edge_list([['a', 'b'], ['b', 'c'], ['a', 'c']])
->>>>>>> 28288516
 
 
 @pytest.fixture
@@ -36,12 +26,7 @@
 
 
 @pytest.fixture
-<<<<<<< HEAD
-def simple_temporal_graph():
-    tedges = [("a", "b", 1), ("b", "c", 5), ("c", "d", 9), ("c", "e", 9)]
-=======
 def simple_temporal_graph() -> TemporalGraph:
     """Return a simple temporal graph."""
     tedges = [('a', 'b', 1), ('b', 'c', 5), ('c', 'd', 9), ('c', 'e', 9)]
->>>>>>> 28288516
     return TemporalGraph.from_edge_list(tedges)