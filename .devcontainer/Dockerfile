--- conflicted
+++ resolved
@@ -5,18 +5,10 @@
 RUN apt-get update && apt-get -y install git gnupg2
 
 # Install dependencies for .svg support in tikz
-<<<<<<< HEAD
+RUN apt-get update && apt-get -y install ghostscript
+
+# Install dependencies for .svg support in tikz
 RUN apt update && apt install -y ghostscript
 
 # Install dependencies for manim
-RUN apt-get install -y build-essential python3-dev libcairo2-dev libpango1.0-dev ffmpeg
-
-# Install torch
-RUN pip install torch==2.4.1+cu121 --index-url https://download.pytorch.org/whl/cu121
-# pip install torch==2.4.1+cpu --index-url https://download.pytorch.org/whl/cpu # CPU only
-=======
-RUN apt-get update && apt-get -y install ghostscript
->>>>>>> 40680694
-
-# Install dependencies for manim
 RUN apt-get update && apt-get -y install build-essential python3-dev libcairo2-dev libpango1.0-dev ffmpeg